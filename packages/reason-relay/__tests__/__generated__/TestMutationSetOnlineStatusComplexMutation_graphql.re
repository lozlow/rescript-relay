--- conflicted
+++ resolved
@@ -3,28 +3,15 @@
 type enum_OnlineStatus = pri [> | `Idle | `Offline | `Online];
 
 module Types = {
-<<<<<<< HEAD
-  type setOnlineStatusInput = {onlineStatus: enum_OnlineStatus};
-  type response_setOnlineStatusComplex_user = {
-    id: string,
-    onlineStatus: option(enum_OnlineStatus),
-  };
-  type response_setOnlineStatusComplex = {
-    user: option(response_setOnlineStatusComplex_user),
-=======
   [@ocaml.warning "-30"];
   type response_setOnlineStatusComplex = {
     user: option(response_setOnlineStatusComplex_user),
   }
   and response_setOnlineStatusComplex_user = {
     id: string,
-    onlineStatus:
-      option([ | `Idle | `Offline | `Online | `FutureAddedValue(string)]),
+    onlineStatus: option(enum_OnlineStatus),
   }
-  and setOnlineStatusInput = {
-    onlineStatus: [ | `Idle | `Offline | `Online | `FutureAddedValue(string)],
->>>>>>> ce39ada4
-  };
+  and setOnlineStatusInput = {onlineStatus: enum_OnlineStatus};
 
   type response = {
     setOnlineStatusComplex: option(response_setOnlineStatusComplex),
