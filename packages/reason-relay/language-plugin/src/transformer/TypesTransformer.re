--- conflicted
+++ resolved
@@ -1,1254 +1,3 @@
-<<<<<<< HEAD
-/**
- * The TypesTransformer does the following:
- * 1. Traverse the generated Flow types coming from Relay and extract an intermediate state from them,
- *    containing all enums, unions, objects, operations, variables etc.
- * 2. Convert the intermediate state to a full state, applying conversions as needed.
- * 3. Print the full state to Reason types + utils and helpers needed.
- */
-open GabnorBsFlowParser;
-
-exception Missing_typename_field_on_union;
-exception Could_not_map_number;
-exception No_extractable_operations_found;
-exception Object_path_empty;
-
-let parse_options: option(Parser_env.parse_options) =
-  Some({
-    esproposal_class_instance_fields: true,
-    esproposal_class_static_fields: true,
-    esproposal_decorators: true,
-    esproposal_export_star_as: true,
-    esproposal_optional_chaining: true,
-    esproposal_nullish_coalescing: true,
-    types: true,
-    use_strict: false,
-  });
-
-type propList('a, 'b) = list(Flow_ast.Type.Object.property('a, 'b));
-
-/**
- * Produce a fullState from an intermediateState, extracting enums, unions, all objects
- * and what not.
- */
-let intermediateToFull =
-    (intermediateState: Types.intermediateState): Types.fullState => {
-  let initialState: Types.fullState = {
-    enums: intermediateState.enums,
-    unions: [],
-    objects:
-      intermediateState.objects
-      |> List.map((obj: Types.obj) =>
-           (
-             {
-               originalFlowTypeName: obj.originalFlowTypeName,
-               recordName: obj.originalFlowTypeName,
-               atPath: ["root"],
-               definition: obj.definition,
-               foundInUnion: obj.foundInUnion,
-             }: Types.finalizedObj
-           )
-         ),
-    variables:
-      switch (intermediateState.variables) {
-      | Some(v) => Some(v.definition)
-      | None => None
-      },
-    response:
-      switch (intermediateState.response) {
-      | Some(v) => Some(v.definition)
-      | None => None
-      },
-    rawResponse:
-      switch (intermediateState.rawResponse) {
-      | Some(v) => Some(v.definition)
-      | None => None
-      },
-    fragment: intermediateState.fragment,
-  };
-
-  let state = ref(initialState);
-
-  let setState = updater => state := updater(state^);
-  let addEnum = enum => setState(s => {...s, enums: [enum, ...s.enums]});
-  let addUnion = union =>
-    setState(s => {...s, unions: [union, ...s.unions]});
-  let addObject = obj => setState(s => {...s, objects: [obj, ...s.objects]});
-
-  let rec traverseDefinition =
-          (~inUnion, ~atPath: list(string), definition: Types.object_) =>
-    definition.values |> Array.iter(traversePropValue(~inUnion, ~atPath))
-  and traversePropValue =
-      (~inUnion, ~atPath: list(string), propValue: Types.propValues) =>
-    switch (propValue) {
-    | FragmentRef(_) => ()
-    | Prop(name, {propType}) =>
-      let newAtPath = [name, ...atPath];
-
-      switch (propType) {
-      | Array({propType: Enum(enum)})
-      | Enum(enum) => addEnum(enum)
-      | Array({propType: Union(union)})
-      | Union(union) =>
-        addUnion({union, printName: true});
-
-        union.members
-        ->Belt.List.forEach(member => {
-            member.shape
-            |> traverseDefinition(
-                 ~inUnion=true,
-                 ~atPath=[member.name, ...newAtPath],
-               )
-          });
-      | Array({propType: Object(definition)})
-      | TopLevelNodeField(_, definition)
-      | Object(definition) =>
-        addObject({
-          atPath: newAtPath,
-          recordName: None,
-          originalFlowTypeName: None,
-          definition,
-          foundInUnion: inUnion,
-        });
-        definition |> traverseDefinition(~inUnion, ~atPath=newAtPath);
-      | DataId
-      | Array(_)
-      | Scalar(_)
-      | StringLiteral(_)
-      | FragmentRefValue(_)
-      | TypeReference(_) => ()
-      };
-    };
-
-  switch (state^.variables) {
-  | Some(d) => d |> traverseDefinition(~inUnion=false, ~atPath=["variables"])
-  | None => ()
-  };
-
-  switch (state^.response) {
-  | Some(d) => d |> traverseDefinition(~inUnion=false, ~atPath=["response"])
-  | None => ()
-  };
-
-  switch (state^.rawResponse) {
-  | Some(d) =>
-    d |> traverseDefinition(~inUnion=false, ~atPath=["rawResponse"])
-  | None => ()
-  };
-
-  switch (state^.fragment) {
-  | Some({definition: Object(obj)}) =>
-    obj |> traverseDefinition(~inUnion=false, ~atPath=["fragment"])
-  | Some({definition: Union(union)}) =>
-    addUnion({union, printName: false});
-    union.members
-    ->Belt.List.forEach(member => {
-        member.shape |> traverseDefinition(~inUnion=true, ~atPath=[])
-      });
-  | None => ()
-  };
-
-  setState(s =>
-    {
-      ...s,
-      objects:
-        s.objects
-        |> List.map((obj: Types.finalizedObj) => {
-             let recordName =
-               switch (obj.recordName) {
-               | None => Some(Utils.makeRecordName(obj.atPath))
-               | s => s
-               };
-
-             {...obj, recordName};
-           }),
-    }
-  );
-
-  {
-    ...state^,
-    enums:
-      state^.enums
-      |> Tablecloth.List.uniqueBy(~f=(e: Types.fullEnum) => e.name),
-  };
-};
-
-/**
- * Print the full state, and whatever utils/types etc are needed.
- */
-let getPrintedFullState =
-    (~operationType, ~config: Types.printConfig, state: Types.fullState)
-    : string => {
-  let finalStr = ref("/* @generated */\n\n");
-  let addToStr = Utils.makeAddToStr(finalStr);
-
-  let addSpacing = () => addToStr("\n\n\n");
-
-  let definitions: ref(list(Types.rootType)) = ref([]);
-  let addDefinition = Utils.makeAddToList(definitions);
-
-  let typeDeclarations: ref(list(Types.rootType)) = ref([]);
-  let addTypeDeclaration = Utils.makeAddToList(typeDeclarations);
-
-  // Gather all type declarations and definitions.
-  state.objects
-  ->Tablecloth.List.sortBy(
-      ~f=
-        fun
-        | {originalFlowTypeName: Some(_)} => (-1)
-        | {originalFlowTypeName: None} => 1,
-    )
-  ->Tablecloth.List.iter(
-      ~f=
-        fun
-        | {foundInUnion: false, recordName: Some(name)} as obj =>
-          addTypeDeclaration(
-            Types.(
-              ObjectTypeDeclaration({
-                name,
-                definition: obj.definition,
-                atPath: obj.atPath,
-              })
-            ),
-          )
-        | _ => (),
-    );
-
-  // We check and add all definitions we've found to a list that'll later be printed as types.
-  switch (state.variables) {
-  | Some(variables) => addDefinition(Types.(Variables(Object(variables))))
-  | None => ()
-  };
-
-  // Adds refetchVariables only to query output
-  switch (state.variables, operationType) {
-  | (Some(variables), Types.Query(_)) =>
-    addDefinition(Types.(RefetchVariables(variables)))
-  | _ => ()
-  };
-
-  switch (state.fragment, state.rawResponse) {
-  | (None, Some(rawResponse)) =>
-    addDefinition(Types.(RawResponse(Some(Object(rawResponse)))))
-  | (None, None) => addDefinition(Types.(RawResponse(None)))
-  | (Some(_), _) => ()
-  };
-
-  switch (state.response) {
-  | Some(response) => addDefinition(Types.(Operation(Object(response))))
-  | None => ()
-  };
-
-  switch (state.fragment) {
-  | Some({definition, plural}) =>
-    addDefinition(
-      plural ? Types.PluralFragment(definition) : Types.Fragment(definition),
-    )
-  | None => ()
-  };
-
-  // Print enums
-  state.enums
-  ->Belt.List.forEach(enum => {
-      addToStr(enum->Printer.printEnum);
-      addSpacing();
-    });
-
-  addSpacing();
-
-  // Print definitions and declarations
-  addToStr("module Types = {\n");
-
-  let shouldIgnoreFragmentRefs =
-    switch (operationType) {
-    | Mutation(_) => true
-    | _ => false
-    };
-
-  state.unions
-  ->Belt.List.forEach(({union, printName}) => {
-      union->Printer.printUnionTypes(~state, ~printName)->addToStr
-    });
-
-  Printer.(
-    typeDeclarations^
-    |> List.rev
-    |> List.iter(def => {
-         def
-         |> printRootType(
-              ~state,
-              ~ignoreFragmentRefs=shouldIgnoreFragmentRefs,
-            )
-         |> addToStr
-       })
-  );
-
-  addSpacing();
-
-  Printer.(
-    definitions^
-    |> List.iter(def => {
-         def
-         |> printRootType(
-              ~state,
-              ~ignoreFragmentRefs=shouldIgnoreFragmentRefs,
-            )
-         |> addToStr
-       })
-  );
-
-  addSpacing();
-
-  addToStr("};");
-  addSpacing();
-
-  if (state.unions->Belt.List.length > 0) {
-    state.unions
-    ->Belt.List.forEach(({union}) =>
-        union->Printer.printUnionConverters->addToStr
-      );
-  };
-
-  // This emits extra assets for the generated modules,
-  // like code for converting nullable fields, enums and unions,
-  // and code for extracting fragment refs.
-  addSpacing();
-  addToStr("module Internal = {");
-
-  let rootObjects =
-    state.objects
-    ->Tablecloth.List.filter(
-        ~f=
-          fun
-          | {originalFlowTypeName: Some(_), recordName: Some(_)} => true
-          | _ => false,
-      );
-
-  switch (state.fragment) {
-  | Some({definition}) =>
-    addToStr(
-      TypesTransformerUtils.printConverterAssets(
-        ~rootObjects,
-        ~definition,
-        "fragment",
-      ),
-    );
-    addSpacing();
-  | None => ()
-  };
-
-  switch (state.response) {
-  | Some(definition) =>
-    switch (operationType) {
-    | Mutation(_) =>
-      addToStr(
-        TypesTransformerUtils.printConverterAssets(
-          ~rootObjects,
-          ~direction=Wrap,
-          ~nullableType=Null,
-          ~definition=Object(definition),
-          "wrapResponse",
-        ),
-      );
-      addSpacing();
-    | _ => ()
-    };
-
-    addToStr(
-      TypesTransformerUtils.printConverterAssets(
-        ~rootObjects,
-        ~definition=Object(definition),
-        "response",
-      ),
-    );
-    addSpacing();
-  | None => ()
-  };
-
-  switch (state.response, state.rawResponse) {
-  | (Some(_), Some(definition)) =>
-    switch (operationType) {
-    | Mutation(_) =>
-      addToStr(
-        TypesTransformerUtils.printConverterAssets(
-          ~rootObjects,
-          ~direction=Wrap,
-          ~nullableType=Null,
-          ~definition=Object(definition),
-          "wrapRawResponse",
-        ),
-      );
-      addSpacing();
-    | _ => ()
-    };
-
-    addToStr(
-      TypesTransformerUtils.printConverterAssets(
-        ~rootObjects,
-        ~definition=Object(definition),
-        "rawResponse",
-      ),
-    );
-    addSpacing();
-  | (Some(_), None) =>
-    switch (operationType) {
-    | Mutation(_) =>
-      addToStr(
-        "type wrapRawResponseRaw = wrapResponseRaw;"
-        ++ "let convertWrapRawResponse = convertWrapResponse;",
-      );
-      addSpacing();
-    | _ => ()
-    };
-
-    addToStr(
-      "type rawResponseRaw = responseRaw;"
-      ++ "let convertRawResponse = convertResponse;",
-    );
-    addSpacing();
-  | (None, _) => ()
-  };
-
-  switch (state.variables) {
-  | Some(definition) =>
-    addToStr(
-      TypesTransformerUtils.printConverterAssets(
-        ~rootObjects,
-        ~includeRaw=false,
-        ~direction=Wrap,
-        ~definition=Object(definition),
-        "variables",
-      ),
-    );
-    addSpacing();
-  | None => ()
-  };
-  addToStr("};");
-  addSpacing();
-
-  // Print fragment assets
-  switch (state.fragment) {
-  | Some({name, plural}) =>
-    addToStr(Printer.fragmentRefAssets(~plural, name));
-    addSpacing();
-  | None => ()
-  };
-
-  // Print query assets
-  switch (operationType) {
-  | Query(_) =>
-    addToStr("type preloadToken;");
-    addSpacing();
-  | _ => ()
-  };
-
-  // Utils that'll be included and accessible at the top level of the generated module
-  addToStr("module Utils = {");
-  let utilsContent = ref("");
-  let addToUtils = str => utilsContent := utilsContent^ ++ str;
-  let addSpacingToUtils = () => addToUtils("\n\n\n");
-
-  // Enum toString functions
-  state.enums
-  ->Belt.List.forEach(enum => enum->Printer.printEnumToStringFn->addToStr);
-
-  // We print a helper for extracting connection nodes whenever there's a connection present.
-  switch (config.connection) {
-  | Some(connection) =>
-    let connPath =
-      connection.atObjectPath
-      |> Tablecloth.Array.toList
-      |> Tablecloth.List.reverse;
-
-    switch (
-      state.objects
-      |> Tablecloth.List.find(~f=(o: Types.finalizedObj) => {
-           o.atPath == connPath
-         }),
-      state.fragment,
-    ) {
-    | (Some(obj), _) =>
-      obj.definition
-      |> UtilsPrinter.printGetConnectionNodesFunction(
-           ~state,
-           ~connectionLocation=connection.fieldName,
-         )
-      |> addToUtils;
-
-      addSpacingToUtils();
-    | (None, Some({definition: Object(definition)}))
-        when connPath == ["fragment"] =>
-      definition
-      |> UtilsPrinter.printGetConnectionNodesFunction(
-           ~state,
-           ~connectionLocation=connection.fieldName,
-         )
-      |> addToUtils;
-
-      addSpacingToUtils();
-    | (None, Some({definition: Union(_)}))
-    | (None, Some(_))
-    | (None, None) => ()
-    };
-  | None => ()
-  };
-
-  // We print maker functions for all input objects
-  state.objects
-  ->Tablecloth.List.iter(
-      ~f=
-        fun
-        | {originalFlowTypeName: Some(typeName), definition} => {
-            definition
-            ->Printer.printObjectMaker(
-                ~targetType=typeName->Tablecloth.String.uncapitalize,
-                ~name="make_" ++ typeName->Tablecloth.String.uncapitalize,
-              )
-            ->addToUtils;
-            addSpacingToUtils();
-          }
-        | _ => (),
-    );
-
-  // Add a maker function for the variables if variables exist
-  switch (state.variables) {
-  | None => ()
-  | Some(variables) =>
-    variables->Printer.objHasPrintableContents
-      ? {
-        variables
-        ->Printer.printObjectMaker(
-            ~targetType="variables",
-            ~name="makeVariables",
-          )
-        ->addToUtils;
-        addSpacingToUtils();
-      }
-      : ()
-  };
-
-  // Emit make function for optimistic responses
-  switch (operationType, state.response) {
-  | (Mutation(_), Some(response)) =>
-    state.objects
-    ->Belt.List.keepMap(
-        fun
-        | {definition, originalFlowTypeName: None, recordName: Some(name)} =>
-          Some((name, definition))
-        | _ => None,
-      )
-    ->Belt.List.forEach(((name, obj)) => {
-        obj
-        ->Printer.printObjectMaker(~targetType=name, ~name="make_" ++ name)
-        ->addToUtils;
-        addSpacingToUtils();
-      });
-
-    response
-    ->Printer.printObjectMaker(
-        ~targetType="rawResponse",
-        ~name="makeOptimisticResponse",
-      )
-    ->addToUtils;
-    addSpacingToUtils();
-  | _ => ()
-  };
-
-  // Open Types locally here if we have any content to print
-  if (utilsContent^ != "") {
-    addToStr("open Types;");
-  };
-
-  addToStr(utilsContent^ ++ "};");
-  addSpacing();
-
-  // This adds operationType, which is referenced in the raw output of the Relay
-  // runtime representation.
-  addToStr(Printer.operationType(operationType));
-  addSpacing();
-
-  switch (state) {
-  | {fragment: None, response: None, variables: None} =>
-    raise(No_extractable_operations_found)
-  | _ => ()
-  };
-
-  finalStr^;
-};
-
-let validStringLiteralRegex = [%bs.re "/^[_a-zA-Z][_a-zA-Z0-9]*$/"];
-
-let makeStringLiteralOrString = (value: string): Types.propType =>
-  switch (
-    validStringLiteralRegex->Js.Re.test_(value),
-    ReservedKeywords.reservedKeywords->Belt.Array.getBy(word =>
-      word === value
-    ),
-    value,
-  ) {
-  | (_, _, "_") => Scalar(String)
-  | (true, None, _) => StringLiteral(value)
-  | _ => Scalar(String)
-  };
-
-/**
- * Maps an object prop (represented by a Flow type) to a prop value
- * in our own model of the selections.
- */
-let rec mapObjProp =
-        (
-          ~optional,
-          ~state: Types.intermediateState,
-          ~path: list(string),
-          (_, prop): Flow_ast.Type.t('a, 'b),
-        )
-        : Types.propValue =>
-  switch (prop) {
-  | String => {nullable: optional, propType: Scalar(String)}
-
-  // Reason does not have string literals, so we map literals to normal strings
-  | StringLiteral({value}) => {
-      nullable: optional,
-      propType: value->makeStringLiteralOrString,
-    }
-
-  | Nullable((_, String)) => {nullable: true, propType: Scalar(String)}
-  | Nullable((_, StringLiteral({value}))) => {
-      nullable: true,
-      propType: value->makeStringLiteralOrString,
-    }
-
-  // Our compiler fork already emits int/float as generic Flow types instead of number, so these are probably not needed, but leaving them in there anyway just in case.
-  | Number
-  | NumberLiteral(_) => {nullable: optional, propType: Scalar(Float)}
-  | Nullable((_, Number))
-  | Nullable((_, NumberLiteral(_))) => {
-      nullable: true,
-      propType: Scalar(Float),
-    }
-
-  // Booleans
-  | Boolean => {nullable: optional, propType: Scalar(Boolean)}
-  | BooleanLiteral(_) => {nullable: optional, propType: Scalar(Boolean)}
-  | Nullable((_, Boolean)) => {nullable: true, propType: Scalar(Boolean)}
-  | Nullable((_, BooleanLiteral(_))) => {
-      nullable: true,
-      propType: Scalar(Boolean),
-    }
-
-  // Arrays
-  | Array(typ) => {
-      nullable: optional,
-      propType: Array(typ |> mapObjProp(~path, ~state, ~optional=false)),
-    }
-  | Nullable((_, Array(typ))) => {
-      nullable: true,
-      propType: Array(typ |> mapObjProp(~path, ~state, ~optional=false)),
-    }
-  | Generic({
-      id: Unqualified((_, "$ReadOnlyArray")),
-      targs: Some((_, [typ])),
-    }) => {
-      nullable: optional,
-      propType: Array(typ |> mapObjProp(~path, ~state, ~optional=false)),
-    }
-  | Nullable((
-      _,
-      Generic({
-        id: Unqualified((_, "$ReadOnlyArray")),
-        targs: Some((_, [typ])),
-      }),
-    )) => {
-      nullable: true,
-      propType: Array(typ |> mapObjProp(~path, ~state, ~optional=false)),
-    }
-
-  // Objects
-  | Object({properties}) => {
-      nullable: optional,
-      propType: Object(makeObjShape(~path, ~state, properties)),
-    }
-  | Nullable((_, Object({properties}))) => {
-      nullable: true,
-      propType: Object(makeObjShape(~path, ~state, properties)),
-    }
-
-  // Unions
-  | Nullable((
-      _,
-      Union(
-        (_, Object({properties: firstProps})),
-        (_, Object({properties: secondProps})),
-        maybeMoreMembers,
-      ),
-    )) =>
-    // Node interface special treatment
-    // --
-    // To simplify using the Node interface, we'll convert any usage of the
-    // top level node field with just 1 subselection type into its own type.
-
-    switch (path, firstProps, secondProps) {
-    | (
-        // Match the `node` field name one level down (from `response` or `fragment`)
-        ["node", _],
-        [
-          Property((
-            _,
-            {
-              value: Init((_, StringLiteral({value: nodeFieldTypeName}))),
-              key: Identifier((_, "__typename")),
-            },
-          )),
-          ..._rest,
-        ],
-        // This matches what Relay outputs as the last matching case for any union/interface
-        [
-          Property((
-            _,
-            {
-              value: Init((_, StringLiteral({value: {|%other|}}))),
-              key: Identifier((_, "__typename")),
-            },
-          )),
-        ],
-      ) => {
-        nullable: true,
-        propType:
-          TopLevelNodeField(
-            nodeFieldTypeName,
-            firstProps |> makeObjShape(~state, ~path),
-          ),
-      }
-    | _ =>
-      makeUnion(
-        ~firstProps,
-        ~secondProps,
-        ~maybeMoreMembers,
-        ~state,
-        ~path,
-        ~optional=true,
-      )
-    }
-
-  | Union(
-      (_, Object({properties: firstProps})),
-      (_, Object({properties: secondProps})),
-      maybeMoreMembers,
-    ) =>
-    makeUnion(
-      ~firstProps,
-      ~state,
-      ~secondProps,
-      ~maybeMoreMembers,
-      ~path,
-      ~optional,
-    )
-
-  // This handles generic type references, extracting it if it's an enum
-  | Generic({id: Unqualified((_, typeName))}) => {
-      nullable: optional,
-      propType:
-        switch (
-          state.enums
-          |> Tablecloth.List.find(~f=(enum: Types.fullEnum) =>
-               enum.name == typeName
-             )
-        ) {
-        | Some(name) => Enum(name)
-        | None => TypeReference(typeName |> Utils.unmaskDots)
-        },
-    }
-  | Nullable((_, Generic({id: Unqualified((_, typeName))}))) => {
-      nullable: true,
-      propType:
-        switch (
-          state.enums
-          |> Tablecloth.List.find(~f=(enum: Types.fullEnum) =>
-               enum.name == typeName
-             )
-        ) {
-        | Some(name) => Enum(name)
-        | None => TypeReference(typeName |> Utils.unmaskDots)
-        },
-    }
-
-  // Handle anything we haven't matched above, including any which needs no explicit match as it's handled here
-  | _ => {nullable: optional, propType: Scalar(Any)}
-  }
-
-/**
- * This turns a list of props from the Flow AST into our own object definition.
- */
-and makeObjShape =
-    (
-      ~path: list(string),
-      ~state,
-      props: list(Flow_ast.Type.Object.property('a, 'b)),
-    )
-    : Types.object_ => {
-  let values: ref(list(Types.propValues)) = ref([]);
-  let addValue = value => values := [value, ...values^];
-  let addFragmentRef = rawFragmentRef =>
-    addValue(
-      Types.(
-        FragmentRef(
-          Tablecloth.String.dropRight(
-            ~count=String.length("$ref"),
-            rawFragmentRef,
-          ),
-        )
-      ),
-    );
-
-  props
-  |> List.iter((prop: Flow_ast.Type.Object.property('a, 'b)) =>
-       switch (prop) {
-       // Map __id to dataId
-       | Property((_, {value: Init(_), key: Identifier((_, "__id" as id))})) =>
-         addValue(Types.(Prop(id, {nullable: false, propType: DataId})))
-       // Map all $fragmentRefs. These are either a single type (+$fragmentRefs: SomeFragment_someType$ref), or an intersection of types (+$fragmentRefs: SomeFragment_someType$ref & SomeOtherFragment_someType$ref)
-       | Property((
-           _,
-           {value: Init((_, typ)), key: Identifier((_, "$fragmentRefs"))},
-         )) =>
-         switch (typ) {
-         | Generic({id: Unqualified((_, firstId))}) =>
-           addFragmentRef(firstId)
-         | Intersection(
-             (_, Generic({id: Unqualified((_, firstId))})),
-             (_, Generic({id: Unqualified((_, secondId))})),
-             maybeMore,
-           ) =>
-           addFragmentRef(firstId);
-           addFragmentRef(secondId);
-           maybeMore
-           |> List.iter((intersectionMember: Flow_ast.Type.t('a, 'b)) =>
-                switch (intersectionMember) {
-                | (_, Generic({id: Unqualified((_, fragmentName))})) =>
-                  addFragmentRef(fragmentName)
-                | _ => ()
-                }
-              );
-         | _ => ()
-         }
-       // Do not add any props that start with "$". These are usually internal Flow types that we don't need/use in Reason
-       | Property((_, {key: Identifier((_, id))}))
-           when Tablecloth.String.startsWith(~prefix="$", id) =>
-         ()
-       | Property((
-           _,
-           {optional, value: Init(typ), key: Identifier((_, id))},
-         )) =>
-         addValue(
-           Types.(
-             Prop(
-               id,
-               typ |> mapObjProp(~state, ~path=[id, ...path], ~optional),
-             )
-           ),
-         )
-       | _ => ()
-       }
-     );
-
-  {
-    atPath: path,
-    values: values^ |> Tablecloth.List.reverse |> Tablecloth.Array.fromList,
-  };
-}
-and makeUnionMember =
-    (~state, ~path, props: list(Flow_ast.Type.Object.property('a, 'b)))
-    : Types.unionMember => {
-  let name = ref(None);
-  let filteredProps = ref([]);
-
-  props
-  |> Tablecloth.List.iter(~f=(prop: Flow_ast.Type.Object.property('a, 'b)) =>
-       switch (prop) {
-       | Property((
-           _,
-           {
-             value: Init((_, StringLiteral({value: typeName}))),
-             key: Identifier((_, "__typename")),
-           },
-         )) =>
-         name := Some(typeName)
-       | _ => filteredProps := [prop, ...filteredProps^]
-       }
-     );
-
-  switch (name^) {
-  | Some(name) => {
-      name,
-      shape: filteredProps^ |> makeObjShape(~state, ~path=[name, ...path]),
-    }
-  | None => raise(Missing_typename_field_on_union)
-  };
-}
-and makeUnionDefinition =
-    (~firstProps, ~secondProps, ~maybeMoreMembers, ~path, ~state): Types.union => {
-  let unionMembers =
-    ref([
-      firstProps |> makeUnionMember(~state, ~path),
-      secondProps |> makeUnionMember(~state, ~path),
-    ]);
-
-  maybeMoreMembers
-  |> Tablecloth.List.iter(~f=(prop: Flow_ast.Type.t('a, 'b)) =>
-       switch (prop) {
-       | (_, Object({properties})) =>
-         unionMembers :=
-           [properties |> makeUnionMember(~state, ~path), ...unionMembers^]
-       | _ => ()
-       }
-     );
-
-  {
-    members:
-      unionMembers^
-      |> Tablecloth.List.filter(~f=(member: Types.unionMember) =>
-           member.name != {|%other|}
-         ),
-    atPath: path,
-  };
-}
-and makeUnion =
-    (~firstProps, ~secondProps, ~maybeMoreMembers, ~path, ~optional, ~state) => {
-  {
-    nullable: optional,
-    propType:
-      Union(
-        makeUnionDefinition(
-          ~firstProps,
-          ~secondProps,
-          ~maybeMoreMembers,
-          ~path,
-          ~state,
-        ),
-      ),
-  };
-};
-
-let flowTypesToFullState = (~content, ~operationType) => {
-  let initialState: Types.intermediateState = {
-    enums: [],
-    objects: [],
-    variables: None,
-    response: None,
-    rawResponse: None,
-    fragment: None,
-  };
-
-  let state = ref(initialState);
-
-  let setState = updater => state := updater(state^);
-
-  // This iterates through all top level type declarations from the Flow types generated
-  // by the Relay compiler, and extracts the things we're interested in.
-  switch (
-    operationType,
-    Parser_flow.program(~fail=true, ~parse_options, content),
-  ) {
-  | (
-      Types.Mutation(name) | Query(name) | Subscription(name),
-      ((_, statements, _), []),
-    ) =>
-    statements
-    |> List.iter(((_, statement): Flow_ast.Statement.t(Loc.t, Loc.t)) =>
-         switch (statement) {
-         /*** Avoid full mutation object */
-         | ExportNamedDeclaration({
-             declaration:
-               Some((
-                 _,
-                 TypeAlias({right: (_, Object(_)), id: (_, typeName)}),
-               )),
-           })
-             when typeName == name =>
-           ()
-         /***
-          * Objects
-          */
-         | ExportNamedDeclaration({
-             declaration:
-               Some((
-                 _,
-                 TypeAlias({
-                   right: (_, Object({properties})),
-                   id: (_, typeName),
-                 }),
-               )),
-           }) =>
-           switch (typeName) {
-           | _ when typeName == name ++ "Variables" =>
-             setState(state =>
-               {
-                 ...state,
-                 variables:
-                   Some({
-                     originalFlowTypeName: None,
-                     foundInUnion: false,
-                     definition:
-                       properties
-                       |> makeObjShape(~state, ~path=["variables"]),
-                   }),
-               }
-             )
-           | _ when typeName == name ++ "Response" =>
-             setState(state =>
-               {
-                 ...state,
-                 response:
-                   Some({
-                     originalFlowTypeName: None,
-                     foundInUnion: false,
-                     definition:
-                       properties |> makeObjShape(~state, ~path=["response"]),
-                   }),
-               }
-             )
-           | _ when typeName == name ++ "RawResponse" =>
-             setState(state =>
-               {
-                 ...state,
-                 rawResponse:
-                   Some({
-                     originalFlowTypeName: None,
-                     foundInUnion: false,
-                     definition:
-                       properties
-                       |> makeObjShape(~state, ~path=["rawResponse"]),
-                   }),
-               }
-             )
-           | typeName =>
-             setState(state =>
-               {
-                 ...state,
-                 objects: [
-                   {
-                     originalFlowTypeName: Some(typeName),
-                     foundInUnion: false,
-                     definition:
-                       properties |> makeObjShape(~state, ~path=["objects"]),
-                   },
-                   ...state.objects,
-                 ],
-               }
-             )
-           }
-         /***
-          * Enums
-          */
-         | ExportNamedDeclaration({
-             declaration:
-               Some((
-                 _,
-                 TypeAlias({
-                   right: (
-                     _,
-                     Union(
-                       (_, StringLiteral({value: firstMember})),
-                       maybeSecondMember,
-                       maybeMore,
-                     ),
-                   ),
-                   id: (_, typeName),
-                 }),
-               )),
-           }) =>
-           let enum: Types.fullEnum = {
-             name: typeName,
-             values: [|firstMember|],
-           };
-
-           let addValue = v => enum.values |> Js.Array.push(v) |> ignore;
-
-           [maybeSecondMember, ...maybeMore]
-           ->Belt.List.forEach(
-               fun
-               | (_, StringLiteral({value: v}))
-                   when v != "%future added value" =>
-                 addValue(v)
-               | _ => (),
-             );
-
-           setState(state => {...state, enums: [enum, ...state.enums]});
-         | _ => ()
-         }
-       )
-  | (Fragment(name, plural), ((_, statements, _), [])) =>
-    statements
-    |> List.iter(((_, statement): Flow_ast.Statement.t(Loc.t, Loc.t)) =>
-         switch (statement) {
-         /***
-          * Objects
-          */
-
-         /***
-          * Match fragments
-          */
-         // Union
-         | ExportNamedDeclaration({
-             declaration:
-               Some((
-                 _,
-                 TypeAlias({
-                   right: (
-                     _,
-                     // Match unions
-                     Union(
-                       (_, Object({properties: firstProps})),
-                       (_, Object({properties: secondProps})),
-                       maybeMoreMembers,
-                     ) |
-                     Generic({
-                       id: Unqualified((_, "$ReadOnlyArray")),
-                       targs:
-                         Some((
-                           _,
-                           [
-                             (
-                               _,
-                               Union(
-                                 (_, Object({properties: firstProps})),
-                                 (_, Object({properties: secondProps})),
-                                 maybeMoreMembers,
-                               ),
-                             ),
-                           ],
-                         )),
-                     }),
-                   ),
-                   id: (_, typeName),
-                 }),
-               )),
-           }) =>
-           switch (typeName) {
-           | _ when typeName == name =>
-             setState(state =>
-               {
-                 ...state,
-                 fragment:
-                   Some({
-                     plural,
-                     definition:
-                       Union(
-                         makeUnionDefinition(
-                           ~firstProps,
-                           ~state,
-                           ~secondProps,
-                           ~maybeMoreMembers,
-                           ~path=["fragment"],
-                         ),
-                       ),
-                     name,
-                   }),
-               }
-             )
-           | _ => ()
-           }
-         // Regular objects
-         | ExportNamedDeclaration({
-             declaration:
-               Some((
-                 _,
-                 TypeAlias({
-                   right: (
-                     _,
-                     // Match regular object, or a $ReadOnlyArray (plural fragments)
-                     Object({properties}) |
-                     Generic({
-                       id: Unqualified((_, "$ReadOnlyArray")),
-                       targs: Some((_, [(_, Object({properties}))])),
-                     }),
-                   ),
-                   id: (_, typeName),
-                 }),
-               )),
-           }) =>
-           switch (typeName) {
-           | _ when typeName == name =>
-             setState(state =>
-               {
-                 ...state,
-                 fragment:
-                   Some({
-                     plural,
-                     definition:
-                       Object(
-                         properties
-                         |> makeObjShape(~state, ~path=["fragment"]),
-                       ),
-                     name,
-                   }),
-               }
-             )
-           | _ when !Tablecloth.String.contains(~substring="$", typeName) =>
-             setState(state =>
-               {
-                 ...state,
-                 objects: [
-                   {
-                     foundInUnion: false,
-                     originalFlowTypeName: Some(typeName),
-                     definition:
-                       properties |> makeObjShape(~state, ~path=["objects"]),
-                   },
-                   ...state.objects,
-                 ],
-               }
-             )
-           | _ => ()
-           }
-         /***
-          * Enums
-          */
-         | ExportNamedDeclaration({
-             declaration:
-               Some((
-                 _,
-                 TypeAlias({
-                   right: (
-                     _,
-                     Union(
-                       (_, StringLiteral({value: firstMember})),
-                       maybeSecondMember,
-                       maybeMore,
-                     ),
-                   ),
-                   id: (_, typeName),
-                 }),
-               )),
-           }) =>
-           let enum: Types.fullEnum = {
-             name: typeName,
-             values: [|firstMember|],
-           };
-
-           let addValue = v => enum.values |> Js.Array.push(v) |> ignore;
-
-           [maybeSecondMember, ...maybeMore]
-           ->Belt.List.forEach(
-               fun
-               | (_, StringLiteral({value: v}))
-                   when v != "%future added value" =>
-                 addValue(v)
-               | _ => (),
-             );
-
-           setState(state => {...state, enums: [enum, ...state.enums]});
-         | _ => ()
-         }
-       )
-  | (_, _errors) => Js.log("Parse error.")
-  };
-
-  state^ |> intermediateToFull;
-};
-
-=======
->>>>>>> ce39ada4
 // This is the actual entry point for the language plugin.
 // The language plugin get both the content (Flow types) and operation type from Relay.
 [@gentype]
